#run,stallable build(); // If plugins have assertions, they may stall.

<<<<<<< HEAD
EXPECTED_COMPILER_VERSION_INFO :: "beta 0.1.091, built on 8 June 2024";
=======
EXPECTED_COMPILER_VERSION_INFO :: "beta 0.1.092, built on 4 August 2024";
>>>>>>> f749b345

HELP_STRING :: #string DONE

Build Options:
  help       print this help message
  debug_gl   build with opengl in debug mode, and use GL 4.3 so RenderDoc annotations work
  Choose one of:
    verydebug  build debug mode with the memory debugger enabled
    debug      build debug mode (default)
    release    build release mode
    shipping   build release mode, set application icon and bundle zip file
    custom     build with custom build options set in a gui
DONE

Build_Kind :: enum {
    VERY_DEBUG;
    DEBUG;
    RELEASE;
    SHIPPING;
    CUSTOM;
}

OUTPUT_EXE_NAME :: "Prizm";

// This is used to implement the shipping build option (it creates the .zip for distribution)
#if OS == .WINDOWS {
PATH_TO_7z :: "c:\\Program Files\\NVIDIA Corporation\\NVIDIA GeForce Experience\\7z.exe";
}

//#assert(false && "Work on performance with deferred renderer using `jai first - tracy`");

build :: () {

    // Check compiler version
    {
        version_info := compiler_get_version_info(null);
        if (version_info != EXPECTED_COMPILER_VERSION_INFO) {
            message := tprint("Using compiler version '%' but expected version '%'. The program may not compile, or some things may be broken.", version_info, EXPECTED_COMPILER_VERSION_INFO);
            compiler_report(message, mode = Report.ERROR_CONTINUABLE);
        }
    }

    // This is a build file that doesn't generate an executable
    set_build_options_dc(.{do_output=false});

    set_working_directory(#filepath);

    HasArgument :: (arg : string) -> bool #expand {
        return array_find(command_line_arguments, arg);
    }

    // Create a workspace where we will compile our actual program
    w := compiler_create_workspace(OUTPUT_EXE_NAME);
    if !w exit(1);

    init_preset_build_options(w);


    build_kind := Build_Kind.DEBUG;
    build_options : Build_Options;
    build_options_found : bool;
    debug_gl : bool;
    tracy_profiling : bool;

    command_line_arguments := get_build_options(w).compile_time_command_line;
    index := 0;
    while index < command_line_arguments.count {
        // Plugins may alter this index
        defer index += 1;
        it := command_line_arguments[index];

        if it == {

        case "help";

            print(HELP_STRING);
            exit(0);

        case "debug_gl";

            debug_gl = true;

        case "verydebug";

            build_kind = .VERY_DEBUG;

        case "debug";

            build_kind = .DEBUG;

        case "release";

            build_kind = .RELEASE;

        case "shipping";

            build_kind = .SHIPPING;

        case "custom";

            build_kind = .CUSTOM;

        case "tracy";

            tracy_profiling = true; // NOTE: We don't use the tracy handle_one_option function

        }
    }

    print("[%] Compiling with % build options.\n", OUTPUT_EXE_NAME, build_kind);
    if #complete build_kind == {
    case .CUSTOM;
        compiler_report("This feature is currently broken, gl_load does not work at compile-time?");
        build_options, build_options_found = table_find(*preset_build_options, "debug"); // Start from debug options
        build_gui(preset_build_options, chosen_build_options=*build_options);
    case .RELEASE; #through;
    case .SHIPPING;
        build_options, build_options_found = table_find(*preset_build_options, "release");
    case .DEBUG; #through;
    case .VERY_DEBUG;
        build_options, build_options_found = table_find(*preset_build_options, "debug");
    }
    assert(build_options_found);

    // new_path: [..] string;
    // array_add(*new_path, ..build_options.import_path);
    // array_add(*new_path, "source/modules");
    // array_add(*new_path, "../jai-tracy/tracy");
    // build_options.import_path = new_path;

    plugin_names : [..]string;
    array_add(*plugin_names, "Check");
    if tracy_profiling {
        array_add(*plugin_names, "tracy");
    }
    init_plugins(plugin_names, *plugins, w);

    set_build_options(build_options, w);

    {
        intercept_flags : Intercept_Flags;
        for plugins if it.before_intercept it.before_intercept(it, *intercept_flags);

        compiler_begin_intercept(w);

        for plugins if it.add_source it.add_source(it);

        add_build_file("source/prizm.jai", w);

        build_constants := tprint(#string DONE
OUTPUT_EXE_NAME :: "%";
USE_MEMORY_DEBUGGER :: %;
DEBUG_OPENGL :: %;
USE_TRACY :: %;
DONE,
                build_options.output_executable_name,
                ifx HasArgument("verydebug") then "true" else "false",
                ifx HasArgument("debug_gl")  then "true" else "false",
                ifx HasArgument("tracy")  then "true" else "false",
        );
        add_build_string(build_constants, w);

        while true {
            message : *Message = compiler_wait_for_message();

            if !message {
                continue;
            }

            // Pass the message to all plugins.
            for plugins if it.message it.message(it, message);

            if message.kind == .COMPLETE {
                // @Cleanup If this fails (why does it fail?) we need to sit through the entire compilation again, can it be made to fail sooner?
                if HasArgument("shipping") {
                    {
                        print("[%] Setting application icon\n", OUTPUT_EXE_NAME);

                        // @FIXME Replace this with the icon plugin
                        // @CompilerBug I had a problem where I hit the "Failure to set the icon." compilation error here because I had an empty icon.ico file. ie it was read correctly but had zero bytes. To fix the problem I deleted icon.ico, the icon module could do a better job of error messages in this case
                        set_icon_and_manifest(build_options);
                    }

                    {
                        print("[%] Setting application icon\n", OUTPUT_EXE_NAME);

                        init_changelog();

                        #if OS == {
                        case .WINDOWS;

                            zip_name := tprint("%-%-Windows-x86_64.zip", OUTPUT_EXE_NAME, changelog[0].name);

                            // @Incomplete We should check that this worked
                            run_command(PATH_TO_7z, "a", zip_name, tprint("%.exe", OUTPUT_EXE_NAME), "SDL2.dll", "shapes", "api");

                            print("[%] Wrote '%' (hopefully!)\n", OUTPUT_EXE_NAME, zip_name);
                            print("[%] To cleanup you can run 'del %'\n", OUTPUT_EXE_NAME, zip_name);

                        case .LINUX;

                            // @TODO Can we just cross compile?
                            zip_basename := tprint("%-%-Linux-x86_64", OUTPUT_EXE_NAME, changelog[0].name);
                            zip_name := tprint("%.zip", zip_basename);

                            // @Incomplete We should check that this worked
                            run_command("mkdir", zip_basename); // Do this so that the user always unzips to a folder with the Prizm version
                            run_command("cp", "-r", OUTPUT_EXE_NAME, "shapes", "api", zip_basename); // Note: SDL is statically linked on linux
                            run_command("zip", "-r", zip_name, zip_basename);

                            print("[%] Wrote '%' (hopefully!)\n", OUTPUT_EXE_NAME, zip_name);
                            print("[%] To cleanup you can run 'rm -rf % %'\n", OUTPUT_EXE_NAME, zip_basename, zip_name);

                        }
                    }
                }
                break;
            }

            if message.workspace == w {

                has_note :: (header: *Code_Procedure_Header, note: string) -> bool {
                    for header.notes  if it.text == note  return true;
                    return false;
                }

                // @Cleanup
                has_note :: (header: *Code_Declaration, note: string) -> bool {
                    for header.notes  if it.text == note  return true;
                    return false;
                }

                if message.kind == {
                    case .TYPECHECKED;

                        typechecked := cast(*Message_Typechecked) message;

                        for tc: typechecked.procedure_headers {
                            header := tc.expression;
                            if has_note(header, "RegisterCommand") {
                                array_add(*registered_console_commands, header);
                            }
                        }

                    case .PHASE;
                        phase := cast(*Message_Phase) message;
                        if phase.phase == .TYPECHECKED_ALL_WE_CAN {
                            if !generated_code {
                                if HasArgument("custom") {
                                    build_gui(preset_build_options, chosen_console_commands=*registered_console_commands);
                                }
                                generate_code_to_register_console_commands(message.workspace);
                                generated_code = true;
                            }
                        }

                    case .COMPLETE;
                        break;
                }
            }
        }

        compiler_end_intercept(w);

        for plugins if it.finish   it.finish  (it);
        for plugins if it.shutdown it.shutdown(it);
    }
}

preset_build_options : Table(string, Build_Options);

init_preset_build_options :: (w : Workspace) {
    {
        build_options := get_build_options(w);
        set_optimization(*build_options, .DEBUG, preserve_debug_info=true);
        build_options.lazy_foreign_function_lookups = true; // Why do we set this?
        build_options.stack_trace = true; // So that we can use the NoteEntryExit helper in carpet.jai
        build_options.output_executable_name = OUTPUT_EXE_NAME;
        table_add(*preset_build_options, "debug", build_options);
    }

    {
        build_options := get_build_options(w);
        set_optimization(*build_options, .OPTIMIZED);
        build_options.lazy_foreign_function_lookups = true; // Why do we set this?
#if OS == .WINDOWS {
        // @FIXME This disables the runtime console but also hides printing to the 
        // console, so we can't show usage message if the user --help argument!
        // As a workaround we just show this message in the console but really we
        // should fix this, the :DisableRuntimeConsoleCleanup used to work but its
        // currently broken :(
        build_options.additional_linker_arguments=.["/SUBSYSTEM:windows", "/ENTRY:mainCRTStartup"];
}
        build_options.output_executable_name = OUTPUT_EXE_NAME;
        table_add(*preset_build_options, "release", build_options);
    }
}

// @Refactor
// - Make use of an indent local variable, which is incremented/decremented when we print lines starting a new block (containing an opening brace)
// - Rename to AddLine and make it automatically add a newline
Print :: (format_string : string, args : ..Any) #expand {
    print_to_builder(*`builder, format_string, ..args);
} @PrintLike

generated_code := false;
registered_console_commands : [..]*Code_Procedure_Header;

generate_code_to_register_console_commands :: (w : Workspace) {

    // Prior to beta 0.1.049 (and I think before beta 0.1.047?) this was \r\n.
    // If this separator is wrong then the split call below breaks too
    SEPARATOR :: "\n";

    builder: String_Builder;
    defer free_buffers(*builder);

    // Sort commands by name so that help lists them in alphabetic order
    quick_sort(registered_console_commands, (a,b) => (compare_strings(a.name, b.name)));

    // Generate init_commands function
    Print("init_commands :: () {\n");
    for command, command_index : registered_console_commands {
        path := command.enclosing_load.fully_pathed_filename;

        if command.returns.count != 0 {
            compiler_report(path, command.l0, command.c0, tprint("Console commands must have 0 return values, got %", command.returns.count));
        }

        usage, documentation : string;
        {
            path := command.enclosing_load.fully_pathed_filename;
            file_contents, ok := read_entire_file(path);
            file_lines := split(file_contents, SEPARATOR);
            cursor := command.l0 - 1;
            while cursor < command.l1 {
                if file_lines[cursor] != "" {
                    usage = join(usage, trim(file_lines[cursor], " {"), " ");
                }
                cursor += 1;
            }

            documentation_lines : [..]string;
            cursor = command.l0 - 2;
            while cursor >= 0 && begins_with(file_lines[cursor], "//") {
                array_add(*documentation_lines, replace(file_lines[cursor], "//", "|"));
                cursor -= 1;
            }

            documentation = usage;
            for < documentation_lines {
                documentation = join(documentation, it, separator="\n");
            }

            usage = escape(usage); // @Leak
            documentation = escape(documentation); // @Leak
        }

        Print("    {\n");
        Print("        info : Command_Info;\n");
        Print("        info.name = \"%\";\n", command.name);
        Print("        info.usage = \"%\";\n", usage);
        Print("        info.documentation = \"%\";\n", documentation);
        Print("        info.procedure = %_boiler_plate;\n", command.name);
        Print("        array_add(*app.console.commands, info);\n");
        Print("    }\n");
    }
    Print("}\n\n");

    // Generate boiler plate for registered console commands so they are callable from console input strings
    for command, command_index : registered_console_commands {
        path   := command.enclosing_load.fully_pathed_filename;
        plural := plural_suffix(command.arguments.count == 1);

        max_arg_count : int = command.arguments.count;
        min_arg_count : int = max_arg_count;
        for arg, arg_index : command.arguments {
            if arg.expression {
                min_arg_count -= 1;
            }
        }
        assert(max_arg_count >= min_arg_count);

        Print("%_boiler_plate :: (args : []Any) {\n", command.name);
        defer Print("}\n\n");

        Print("    // Check number of arguments\n");
        Print("    if args.count < % || args.count > % {\n", min_arg_count, max_arg_count);
        if min_arg_count == max_arg_count {
            Print("        log_error(\"Expected exactly % argument%, got %%.\", args.count);\n", command.arguments.count, plural);
        } else {
            Print("        log_error(\"Expected between % and % arguments, got %%.\", args.count);\n", min_arg_count, max_arg_count);
        }
        Print("        return;\n");
        Print("    }\n\n");

        // command has type Code_Procedure_Header
        // command.arguments has type []*Code_Declaration
        if command.arguments.count {
            Print("    // Declare arguments\n");
            defer Print("\n");
            // arg has type Code_Node
            for arg, arg_index : command.arguments {
                // arg.type has type *Type_Info
                if arg.type.type == {
                    case .INTEGER; Print("    a%1 : int = ---;\n", arg_index);
                    case .FLOAT;   Print("    a%1 : float = ---;\n", arg_index);
                    case .STRING;  Print("    a%1 : string = ---;\n", arg_index);
                    case .TYPE;    Print("    a%1 : Type = ---;\n", arg_index);
                    // @Incomplete support enum types, which can be specified with a prefix dot, as in jai
                    case; compiler_report(path, arg.l0, arg.c0, tprint("Unsupported console command argument type %, only int/float/string/Type are supported.", arg.type.type));
                }
            }
        }

        // @Refactor its confusing that we're Print
        AssignArgument :: (arg : *Code_Declaration, arg_index : int) #expand {
            indent := "    ";
            if arg.expression {
                indent = "        ";
                Print("    if args.count > % {\n", arg_index);
            }

            if arg.type.type == {
                case .INTEGER;
                    // @Incomplete Check for overflow?
                    Print("%if args[%].type.type == .INTEGER {\n", indent, arg_index);
                    Print("%    a%2 = xx (cast(*s64)(args[%2].value_pointer)).*;\n", indent, arg_index);
                    integer_arg := cast(*Type_Info_Integer)arg.type;
                    if integer_arg.signed == false {
                        Print("%    if a%2 < 0 {\n", indent, arg_index);
                        Print("%        log_error(\"Argument %2 is unsigned but passed value was %%\", a%2);\n", indent, arg_index);
                        Print("%        return;\n", indent);
                        Print("%    }\n", indent);
                    }
                    Print("%} else {\n", indent);
                    Print("%    log_error(\"Argument %2 is not an int, its a %%\", args[%2].type.type);\n", indent, arg_index);
                    Print("%    return;\n", indent);
                    Print("%}\n", indent);
                case .FLOAT;
                    Print("%if args[%].type.type == .FLOAT {\n", indent, arg_index);
                    Print("%    a%2 = xx (cast(*float64)(args[%2].value_pointer)).*;\n", indent, arg_index);
                    Print("%} else if args[%].type.type == .INTEGER {\n", indent, arg_index);
                    Print("%    a%2 = xx (cast(*s64)(args[%2].value_pointer)).*;\n", indent, arg_index);
                    Print("%} else {\n", indent);
                    Print("%    log_error(\"Argument %2 is not a number, its a %%\", args[%2].type.type);\n", indent, arg_index);
                    Print("%    return;\n", indent);
                    Print("%}\n", indent);
                case .STRING;
                    Print("%if args[%].type.type == .STRING {\n", indent, arg_index);
                    Print("%    a%2 = xx (cast(*string)(args[%2].value_pointer)).*;\n", indent, arg_index);
                    Print("%} else {\n", indent);
                    Print("%    log_error(\"Argument %2 is not an string, its a %%\", args[%2].type.type);\n", indent, arg_index);
                    Print("%    return;\n", indent);
                    Print("%}\n", indent);
                case .TYPE;
                    Print("%if args[%].type.type == .TYPE {\n", indent, arg_index);
                    Print("%    a%2 = xx (cast(*Type)(args[%2].value_pointer)).*;\n", indent, arg_index);
                    Print("%} else {\n", indent);
                    Print("%    log_error(\"Argument %2 is not an Type, its a %%\", args[%2].type.type);\n", indent, arg_index);
                    Print("%    return;\n", indent);
                    Print("%}\n", indent);
            }

            if arg.expression {
                Print("    }\n");
            }
        }

        if command.arguments.count {
            Print("    // Set arguments\n");
            for arg, arg_index : command.arguments {
                AssignArgument(arg, arg_index);
            }
            Print("\n");
        }

        Print("    // Call the function\n");
        for arg_count : min_arg_count..max_arg_count {

            if min_arg_count != max_arg_count {
                Print("    if args.count == % ", arg_count);
            }

            Print("    %(", command.name);
            for arg_index : 0..arg_count-1 {
                comma := ifx arg_index != arg_count-1 then ", " else "";
                arg := command.arguments[arg_index];
                auto_cast := ifx arg.type.type == .INTEGER then "xx " else ""; // Could use xx,nocheck here since we catch integer overflow..?
                Print("%3a%1%2", arg_index, comma, auto_cast);
            }
            Print(");\n");
        }
    }

    add_build_string(builder_to_string(*builder), w);
}

escape :: (s: string) -> string #must {
    if s == "" {
        return "";
    }

    result : String_Builder;

    for i : 0..s.count - 1 {
        if s[i] == {
            case #char "\\";
            append(*result, "\\\\");

            case #char "\e";
            append(*result, "\\e");

            case #char "\n";
            append(*result, "\\n");

            case #char "\r";
            append(*result, "\\r");

            case #char "\t";
            append(*result, "\\t");

            case #char "\"";
            append(*result, "\\\"");

            case #char "\0";
            append(*result, "\\0");

            case;
            if s[i] < 32
                print_to_builder(*result, "\\x%", formatInt(s[i], 16, 2));
            else
                append(*result, s[i]);
        }
    }

    output := builder_to_string(*result);

    return output;
}


set_icon_and_manifest :: (options: Build_Options) #compile_time {
    if options.output_type != .EXECUTABLE  return;

    // Set the icon on the executable.
    #if OS == .WINDOWS {
        icon_name := "icon";
        exe_path  := tprint("%.exe", options.output_executable_name);
        icon_path := tprint("%.ico", icon_name);

        if !file_exists(icon_path) {
            bitmap_filename := tprint("data/%.png", icon_name);
            print("Create ico file from '%'\n", bitmap_filename);
            ico_file := create_ico_file_from_bitmap_filename(bitmap_filename);
            print("ico_file.count is: %\n", ico_file.count);
            write_entire_file(icon_path, ico_file);
            free(ico_file);
        }

        success := set_icon_by_filename(exe_path, icon_path);
        if success {
            print("The icon of '%' has been set successfully to '%'.\n", exe_path, icon_path);
        } else {
            compiler_report("Failure to set the icon.");
        }

        /*manifest_options: Manifest_Options;
        success = add_manifest_to_executable(exe_path, manifest_options);
        if !success {
            compiler_error("add manifest failed.");
        }*/
    }
}


// @Cleanup Make this run in release and OS console disabled. Warning: Enabling this hides prints to the console!
// #run { #if OS == .WINDOWS { disable_runtime_console(); } } // :DisableRuntimeConsoleCleanup This used to work via a #run but that broke at some point...? @CompilerBug?

plugins: [..] *Metaprogram_Plugin;

#import "Basic";
#import "Metaprogram_Plugins";
#import "Compiler";
#import "Program_Print";
#import "Sort";
#import "String";
#import "File";
#import "File_Utilities";
#import "Hash_Table";
#import "Reflection";
#import "Process";

#if OS == .WINDOWS {
#import "Windows_Resources";
#import "Ico_File";
}

#load "source/changelog.jai"; // to get the latest version name when making a zip
#load "source/carpet.jai"; // for plural_suffix
#load "source/build_gui.jai";<|MERGE_RESOLUTION|>--- conflicted
+++ resolved
@@ -1,10 +1,6 @@
 #run,stallable build(); // If plugins have assertions, they may stall.
 
-<<<<<<< HEAD
-EXPECTED_COMPILER_VERSION_INFO :: "beta 0.1.091, built on 8 June 2024";
-=======
 EXPECTED_COMPILER_VERSION_INFO :: "beta 0.1.092, built on 4 August 2024";
->>>>>>> f749b345
 
 HELP_STRING :: #string DONE
 
