// @TODO Use GLSL Interface Blocks for transforms and other data global to most shaders
// @TODO Use type variants like Shader_Id :: #type,isa GLuint
// @TODO Add checking (verify all the _loc variables are not -1, verify glIsProgram etc)
// @TODO Add a RenderState struct to capture pipeline state: Culling, Blending, DepthTest, LineWidth...

// nocommit Make a Shader_Uniform struct, a tagged union of all uniform types
// nocommit We don't actually update most uniforms except the camera ones very often


Shader :: struct {
    program : GLuint;
    type : Type;

    //uniforms : [..]Shader_Uniform;

    // Derived structs should define a uniforms variable with GLint members, or an auto-generated _Uniforms struct
    //uniforms : struct { ... };
}

/*
<<<<<<< HEAD
// nocommit s/any/uniform_value/
// nocommit print loc in all errors/asserts
set_shader_uniform :: (shader : Shader, uniform_name : *u8, any : Any, loc := #caller_location) {

    name_string := to_string(uniform_name);

    uniform : Shader_Uniform;
    for * shader.uniforms {
        if to_string(it.name) == name_string {
            uniform = it.*;
            break;
        }
    }
    assert(uniform.location != -1);

    AssertArray :: ($element_type_tag : Type_Info_Tag, $count : s64) #expand {
        assert(any.type.type == .ARRAY);
        assert((cast(*Type_Info_Array)any.type).element_type.type == element_type_tag);
        assert((cast(*Type_Info_Array)any.type).array_count == count);
    }

    if #complete uniform.type == {

    case .Int1;
        assert(any.type.type == .INTEGER || any.type.type == .BOOL);
        glUniform1i(location, cast(GLint)any.value_pointer.*);

    case .Int2;
        AssertArray(.INTEGER, 2);
        int2 := cast(*GLint)any.value_pointer;
        glUniform2i(location, int2[0], int2[1]);

    case .Int3;
        AssertArray(.INTEGER, 3);
        int3 := cast(*GLint)any.value_pointer;
        glUniform3i(location, int3[0], int3[1], int3[2]);

    case .Int4;
        AssertArray(.INTEGER, 4);
        int4 := cast(*GLint)any.value_pointer;
        glUniform4i(location, int4[0], int4[1], int4[2], int4[3]);



    case .UInt1;
        assert(any.type.type == .INTEGER || any.type.type == .BOOL);
        glUniform1ui(location, cast(GLuint)any.value_pointer.*);

    case .UInt2;
        AssertArray(.INTEGER, 2);
        uint2 := cast(*GLuint)any.value_pointer;
        glUniform2ui(location, uint2[0], uint2[1]);

    case .UInt3;
        AssertArray(.INTEGER, 3);
        uint3 := cast(*GLuint)any.value_pointer;
        glUniform3ui(location, uint3[0], uint3[1], uint3[2]);

    case .UInt4;
        AssertArray(.INTEGER, 4);
        uint4 := cast(*GLuint)any.value_pointer;
        glUniform4ui(location, uint4[0], uint4[1], uint4[2], uint4[3]);



    case .Float1;
        assert(any.type.type == .FLOAT || any.type.type == .BOOL);
        glUniform1f(location, cast(GLfloat)any.value_pointer.*);

    case .Float2;
        AssertArray(.FLOAT, 2);
        glUniform2f(location, uniform.float2[0], uniform.float2[1]);

    case .Float3;
        AssertArray(.FLOAT, 3);
        glUniform3f(location, uniform.float3[0], uniform.float3[1], uniform.float3[2]);

    case .Float4;
        AssertArray(.FLOAT, 4);
        glUniform4f(location, uniform.float4[0], uniform.float4[1], uniform.float4[2], uniform.float4[3]);



    case .Matrix2;
        assert(any.type == type_info(Matrix2));
        glUniformMatrix2fv(location, 1, true, *(cast(*Matrix2)any.value_pointer.*)._11);

    case .Matrix3;
        assert(any.type == type_info(Matrix3));
        glUniformMatrix3fv(location, 1, true, *(cast(*Matrix3)any.value_pointer.*)._11);

    case .Matrix4;
        assert(any.type == type_info(Matrix4));
        glUniformMatrix4fv(location, 1, true, *(cast(*Matrix4)any.value_pointer.*)._11);
    }
}

cache_uniform :: (using shader : *Shader, name : *u8, kind : Shader_Uniform.Kind, loc := #caller_location) {
    name_string := to_string(name);
    for *uniform : uniforms {
        if to_string(uniform.name) == name_string {
            print("nocommit Error at %:%:%: already cached uniform '%' at index %\n", loc.fully_pathed_filename, loc.line_number, loc.character_number, name_string, it_index);
            assert(false);
        }
    }

    uniform : *Shader_Uniform = array_add(*uniforms);
    uniform.kind = kind;
    uniform.name = name;
    uniform.location = glGetUniformLocation(program, name);
}

Shader_Uniform :: struct {

    Kind :: enum {
        Int1; // This can be used for bool
        Int2;
        Int3;
        Int4;

        UInt1; // This can be used for bool
        UInt2;
        UInt3;
        UInt4;

        Float1; // This can be used for bool
        Float2;
        Float3;
        Float4;

        Matrix2;
        Matrix3;
        Matrix4;
    }

    kind : Kind;
    name : *u8; // Can also be a nested name or array e.g., "my_struct.member_array[3].member_scalar";
    location : GLint = -1;
=======
Shader_Triangles :: struct {
    using #as base : Shader;
    type = Shader_Point_Normal_Vectors;

    uniforms : struct {
        wave : GLuint;
        using render_transforms : Render_Transforms_Uniforms;
        normal_style : Normal_Style_Uniforms; @UseNameAsPrefix
        clip_sphere : Clip_Sphere_Uniforms;
        clip_range : [3]Clip_Range_Uniforms;
    };
>>>>>>> ee56e76b
}
*/

Shader_Point_Normal_Vectors :: struct {
    using #as base : Shader;
    type = Shader_Point_Normal_Vectors;

    uniforms : struct {
        using render_transforms : Render_Transforms_Uniforms;
        normal_style : Normal_Style_Uniforms; @UseNameAsPrefix
        clip_sphere : Clip_Sphere_Uniforms;
        clip_range : [3]Clip_Range_Uniforms;
    };
}

Shader_Segment_Normal_Vectors :: struct {
    using #as base : Shader;
    type = Shader_Segment_Normal_Vectors;

    uniforms : struct {
        using render_transforms : Render_Transforms_Uniforms;
        normal_style : Normal_Style_Uniforms; @UseNameAsPrefix
        clip_sphere : Clip_Sphere_Uniforms;
        clip_range : [3]Clip_Range_Uniforms;
    };
}

Shader_Triangle_Normal_Vectors :: struct {
    using #as base : Shader;
    type = Shader_Triangle_Normal_Vectors;

    uniforms : struct {
        using render_transforms : Render_Transforms_Uniforms;
        normal_style : Normal_Style_Uniforms; @UseNameAsPrefix
        clip_sphere : Clip_Sphere_Uniforms;
        clip_range : [3]Clip_Range_Uniforms;
    };
}

Render_Transforms :: struct {
<<<<<<< HEAD
    world_from_model : Matrix4;  @Uniform
    view_from_world : Matrix4;   @Uniform
    clip_from_view : Matrix4;    @Uniform
=======
    world_from_model : Matrix4; @Uniform
    view_from_world : Matrix4; @Uniform
    clip_from_view : Matrix4; @Uniform
>>>>>>> ee56e76b
}

make_render_transforms :: (world_from_model : Matrix4) -> Render_Transforms {
    result : Render_Transforms;
    result.world_from_model = world_from_model;
    result.view_from_world = make_look_at_matrix(app.camera);
    result.clip_from_view = make_orthographic_projection_matrix(app.camera);
    return result;
}

#insert #run generate_uniforms_struct(Clip_Range);
#insert #run generate_uniforms_struct(Clip_Sphere);
#insert #run generate_uniforms_struct(Normal_Style);
#insert #run generate_uniforms_struct(Render_Transforms);
#insert #run generate_uniforms_struct(Triangle_Style);

<<<<<<< HEAD
=======
#insert #run generate_uniforms_set_procedure(Clip_Range);
#insert #run generate_uniforms_set_procedure(Clip_Sphere);
#insert #run generate_uniforms_set_procedure(Normal_Style);
#insert #run generate_uniforms_set_procedure(Render_Transforms);
#insert #run generate_uniforms_set_procedure(Triangle_Style);

// :CacheUniformLocationsWithCodeNotReflection
//#insert #run generate_uniforms_cache_locations_procedure();

>>>>>>> ee56e76b
#scope_file

skip_member :: (member : Type_Info_Struct_Member) -> bool {
    for note : member.notes {
        if note == "Uniform" return false;
<<<<<<< HEAD
=======
    }
    return true;
}

generate_uniforms_set_procedure :: ($T : Type) -> string {
    builder : String_Builder;

    handle_member :: (builder : *String_Builder, member : Type_Info_Struct_Member) {

        Print :: (format_string : string, args : ..Any) #expand {
            print_to_builder(`builder, format_string, ..args);
        } @PrintLike

        if skip_member(member) return;

        if member.flags & .USING {

            for using_member : (cast(*Type_Info_Struct)member.type).members {
                handle_member(builder, using_member);
            }

        } else {

            if member.type.type == .INTEGER {

                info_integer := cast(*Type_Info_Integer)member.type;

                if info_integer.signed {

                    Print("    glUniform1i(uniforms.%1, %1);\n", member.name);

                } else {

                    Print("    glUniform1ui(uniforms.%1, %1);\n", member.name);

                }

            } else if member.type.type == .FLOAT {

                Print("    glUniform1f(uniforms.%1, %1);\n", member.name);

            } else if member.type.type == .BOOL {

                Print("    glUniform1f(uniforms.%1, cast(GLfloat)%1);\n", member.name); // Can use 1f for bool

            } else if member.type.type == .ENUM {

                info_enum := cast(*Type_Info_Enum)member.type;

                if info_enum.internal_type.signed {

                    Print("    glUniform1i(uniforms.%1, %1);\n", info_enum.name);

                } else {

                    Print("    glUniform1ui(uniforms.%1, %1);\n", info_enum.name);

                }

            } else if member.type.type == .STRUCT {

                handle_member_struct :: (builder : *String_Builder, member_name : string, member : Type_Info_Struct_Member) {
                    info_struct := cast(*Type_Info_Struct)member.type;

                    if info_struct == type_info(Vector2) {

                        Print("    glUniform2f(uniforms.%1, %1.x, %1.y);\n", member_name);

                    } else if info_struct == type_info(Vector3) {

                        Print("    glUniform3f(uniforms.%1, %1.x, %1.y, %1.z);\n", member_name);

                    } else if info_struct == type_info(Vector4) {

                        Print("    glUniform4f(uniforms.%1, %1.x, %1.y, %1.z, %1.w);\n", member_name);

                    } else if info_struct == type_info(Matrix4) {

                        Print("    glUniformMatrix4fv(uniforms.%1, 1, true, *%1._11);\n", member_name);

                    } else {

                        // Recurse
                        for member : info_struct.members {
                            ext_name := ifx member.flags & .USING then "" else member.name;
                            use_name := ifx member_name then tprint("%1.%2", member_name, ext_name) else ext_name;
                            handle_member_struct(builder, use_name, member);
                        }

                        //compiler_report(tprint("Unhandled struct '%'\n", info_struct.name));

                    }
                }

                info_struct := cast(*Type_Info_Struct)member.type;
                handle_member_struct(builder, member.name, member);

            } else {

                compiler_report(tprint("Unhandled type '%'\n", member.type.type));

            }
        }
    }

    info := type_info(T);

    // We can't overload a set_uniforms function because of this compile error:
    //
    //   Error: Attempt to add an overload of this procedure, but it has already been sealed,
    //   so no further overloads can be added. Any overloads of a single procedure must be added
    //   during the same source code parsing phase. If you want to generate procedures via #insert
    //   or a metaprogram, you have to add all overloads of a procedure at the same time.
    //
    Print("set_uniforms_%1 :: (uniforms : %1_Uniforms, using values : %1) {\n", info.name);
    for member : info.members {
        handle_member(*builder, member);
>>>>>>> ee56e76b
    }
    return true;
}

generate_uniforms_struct :: ($T : Type) -> string {
    handle_member :: (builder : *String_Builder, member : Type_Info_Struct_Member) {
        if skip_member(member) return;

        if member.flags & .USING {
            for using_member : (cast(*Type_Info_Struct)member.type).members {
                handle_member(builder, using_member); // Recursive case
            }
        } else {
            print_to_builder(builder, "    % : GLint = -1;\n", member.name); // Base case
        }
    }

    info := type_info(T);

    builder : String_Builder;
    print_to_builder(*builder, "%_Uniforms :: struct {\n", info.name);
    for member : info.members {
        handle_member(*builder, member);
    }
    print_to_builder(*builder, "}\n");

    return builder_to_string(*builder);
}<|MERGE_RESOLUTION|>--- conflicted
+++ resolved
@@ -1,402 +1,375 @@
-// @TODO Use GLSL Interface Blocks for transforms and other data global to most shaders
-// @TODO Use type variants like Shader_Id :: #type,isa GLuint
-// @TODO Add checking (verify all the _loc variables are not -1, verify glIsProgram etc)
-// @TODO Add a RenderState struct to capture pipeline state: Culling, Blending, DepthTest, LineWidth...
-
-// nocommit Make a Shader_Uniform struct, a tagged union of all uniform types
-// nocommit We don't actually update most uniforms except the camera ones very often
-
-
-Shader :: struct {
-    program : GLuint;
-    type : Type;
-
-    //uniforms : [..]Shader_Uniform;
-
-    // Derived structs should define a uniforms variable with GLint members, or an auto-generated _Uniforms struct
-    //uniforms : struct { ... };
-}
-
-/*
-<<<<<<< HEAD
-// nocommit s/any/uniform_value/
-// nocommit print loc in all errors/asserts
-set_shader_uniform :: (shader : Shader, uniform_name : *u8, any : Any, loc := #caller_location) {
-
-    name_string := to_string(uniform_name);
-
-    uniform : Shader_Uniform;
-    for * shader.uniforms {
-        if to_string(it.name) == name_string {
-            uniform = it.*;
-            break;
-        }
-    }
-    assert(uniform.location != -1);
-
-    AssertArray :: ($element_type_tag : Type_Info_Tag, $count : s64) #expand {
-        assert(any.type.type == .ARRAY);
-        assert((cast(*Type_Info_Array)any.type).element_type.type == element_type_tag);
-        assert((cast(*Type_Info_Array)any.type).array_count == count);
-    }
-
-    if #complete uniform.type == {
-
-    case .Int1;
-        assert(any.type.type == .INTEGER || any.type.type == .BOOL);
-        glUniform1i(location, cast(GLint)any.value_pointer.*);
-
-    case .Int2;
-        AssertArray(.INTEGER, 2);
-        int2 := cast(*GLint)any.value_pointer;
-        glUniform2i(location, int2[0], int2[1]);
-
-    case .Int3;
-        AssertArray(.INTEGER, 3);
-        int3 := cast(*GLint)any.value_pointer;
-        glUniform3i(location, int3[0], int3[1], int3[2]);
-
-    case .Int4;
-        AssertArray(.INTEGER, 4);
-        int4 := cast(*GLint)any.value_pointer;
-        glUniform4i(location, int4[0], int4[1], int4[2], int4[3]);
-
-
-
-    case .UInt1;
-        assert(any.type.type == .INTEGER || any.type.type == .BOOL);
-        glUniform1ui(location, cast(GLuint)any.value_pointer.*);
-
-    case .UInt2;
-        AssertArray(.INTEGER, 2);
-        uint2 := cast(*GLuint)any.value_pointer;
-        glUniform2ui(location, uint2[0], uint2[1]);
-
-    case .UInt3;
-        AssertArray(.INTEGER, 3);
-        uint3 := cast(*GLuint)any.value_pointer;
-        glUniform3ui(location, uint3[0], uint3[1], uint3[2]);
-
-    case .UInt4;
-        AssertArray(.INTEGER, 4);
-        uint4 := cast(*GLuint)any.value_pointer;
-        glUniform4ui(location, uint4[0], uint4[1], uint4[2], uint4[3]);
-
-
-
-    case .Float1;
-        assert(any.type.type == .FLOAT || any.type.type == .BOOL);
-        glUniform1f(location, cast(GLfloat)any.value_pointer.*);
-
-    case .Float2;
-        AssertArray(.FLOAT, 2);
-        glUniform2f(location, uniform.float2[0], uniform.float2[1]);
-
-    case .Float3;
-        AssertArray(.FLOAT, 3);
-        glUniform3f(location, uniform.float3[0], uniform.float3[1], uniform.float3[2]);
-
-    case .Float4;
-        AssertArray(.FLOAT, 4);
-        glUniform4f(location, uniform.float4[0], uniform.float4[1], uniform.float4[2], uniform.float4[3]);
-
-
-
-    case .Matrix2;
-        assert(any.type == type_info(Matrix2));
-        glUniformMatrix2fv(location, 1, true, *(cast(*Matrix2)any.value_pointer.*)._11);
-
-    case .Matrix3;
-        assert(any.type == type_info(Matrix3));
-        glUniformMatrix3fv(location, 1, true, *(cast(*Matrix3)any.value_pointer.*)._11);
-
-    case .Matrix4;
-        assert(any.type == type_info(Matrix4));
-        glUniformMatrix4fv(location, 1, true, *(cast(*Matrix4)any.value_pointer.*)._11);
-    }
-}
-
-cache_uniform :: (using shader : *Shader, name : *u8, kind : Shader_Uniform.Kind, loc := #caller_location) {
-    name_string := to_string(name);
-    for *uniform : uniforms {
-        if to_string(uniform.name) == name_string {
-            print("nocommit Error at %:%:%: already cached uniform '%' at index %\n", loc.fully_pathed_filename, loc.line_number, loc.character_number, name_string, it_index);
-            assert(false);
-        }
-    }
-
-    uniform : *Shader_Uniform = array_add(*uniforms);
-    uniform.kind = kind;
-    uniform.name = name;
-    uniform.location = glGetUniformLocation(program, name);
-}
-
-Shader_Uniform :: struct {
-
-    Kind :: enum {
-        Int1; // This can be used for bool
-        Int2;
-        Int3;
-        Int4;
-
-        UInt1; // This can be used for bool
-        UInt2;
-        UInt3;
-        UInt4;
-
-        Float1; // This can be used for bool
-        Float2;
-        Float3;
-        Float4;
-
-        Matrix2;
-        Matrix3;
-        Matrix4;
-    }
-
-    kind : Kind;
-    name : *u8; // Can also be a nested name or array e.g., "my_struct.member_array[3].member_scalar";
-    location : GLint = -1;
-=======
-Shader_Triangles :: struct {
-    using #as base : Shader;
-    type = Shader_Point_Normal_Vectors;
-
-    uniforms : struct {
-        wave : GLuint;
-        using render_transforms : Render_Transforms_Uniforms;
-        normal_style : Normal_Style_Uniforms; @UseNameAsPrefix
-        clip_sphere : Clip_Sphere_Uniforms;
-        clip_range : [3]Clip_Range_Uniforms;
-    };
->>>>>>> ee56e76b
-}
-*/
-
-Shader_Point_Normal_Vectors :: struct {
-    using #as base : Shader;
-    type = Shader_Point_Normal_Vectors;
-
-    uniforms : struct {
-        using render_transforms : Render_Transforms_Uniforms;
-        normal_style : Normal_Style_Uniforms; @UseNameAsPrefix
-        clip_sphere : Clip_Sphere_Uniforms;
-        clip_range : [3]Clip_Range_Uniforms;
-    };
-}
-
-Shader_Segment_Normal_Vectors :: struct {
-    using #as base : Shader;
-    type = Shader_Segment_Normal_Vectors;
-
-    uniforms : struct {
-        using render_transforms : Render_Transforms_Uniforms;
-        normal_style : Normal_Style_Uniforms; @UseNameAsPrefix
-        clip_sphere : Clip_Sphere_Uniforms;
-        clip_range : [3]Clip_Range_Uniforms;
-    };
-}
-
-Shader_Triangle_Normal_Vectors :: struct {
-    using #as base : Shader;
-    type = Shader_Triangle_Normal_Vectors;
-
-    uniforms : struct {
-        using render_transforms : Render_Transforms_Uniforms;
-        normal_style : Normal_Style_Uniforms; @UseNameAsPrefix
-        clip_sphere : Clip_Sphere_Uniforms;
-        clip_range : [3]Clip_Range_Uniforms;
-    };
-}
-
-Render_Transforms :: struct {
-<<<<<<< HEAD
-    world_from_model : Matrix4;  @Uniform
-    view_from_world : Matrix4;   @Uniform
-    clip_from_view : Matrix4;    @Uniform
-=======
-    world_from_model : Matrix4; @Uniform
-    view_from_world : Matrix4; @Uniform
-    clip_from_view : Matrix4; @Uniform
->>>>>>> ee56e76b
-}
-
-make_render_transforms :: (world_from_model : Matrix4) -> Render_Transforms {
-    result : Render_Transforms;
-    result.world_from_model = world_from_model;
-    result.view_from_world = make_look_at_matrix(app.camera);
-    result.clip_from_view = make_orthographic_projection_matrix(app.camera);
-    return result;
-}
-
-#insert #run generate_uniforms_struct(Clip_Range);
-#insert #run generate_uniforms_struct(Clip_Sphere);
-#insert #run generate_uniforms_struct(Normal_Style);
-#insert #run generate_uniforms_struct(Render_Transforms);
-#insert #run generate_uniforms_struct(Triangle_Style);
-
-<<<<<<< HEAD
-=======
-#insert #run generate_uniforms_set_procedure(Clip_Range);
-#insert #run generate_uniforms_set_procedure(Clip_Sphere);
-#insert #run generate_uniforms_set_procedure(Normal_Style);
-#insert #run generate_uniforms_set_procedure(Render_Transforms);
-#insert #run generate_uniforms_set_procedure(Triangle_Style);
-
-// :CacheUniformLocationsWithCodeNotReflection
-//#insert #run generate_uniforms_cache_locations_procedure();
-
->>>>>>> ee56e76b
-#scope_file
-
-skip_member :: (member : Type_Info_Struct_Member) -> bool {
-    for note : member.notes {
-        if note == "Uniform" return false;
-<<<<<<< HEAD
-=======
-    }
-    return true;
-}
-
-generate_uniforms_set_procedure :: ($T : Type) -> string {
-    builder : String_Builder;
-
-    handle_member :: (builder : *String_Builder, member : Type_Info_Struct_Member) {
-
-        Print :: (format_string : string, args : ..Any) #expand {
-            print_to_builder(`builder, format_string, ..args);
-        } @PrintLike
-
-        if skip_member(member) return;
-
-        if member.flags & .USING {
-
-            for using_member : (cast(*Type_Info_Struct)member.type).members {
-                handle_member(builder, using_member);
-            }
-
-        } else {
-
-            if member.type.type == .INTEGER {
-
-                info_integer := cast(*Type_Info_Integer)member.type;
-
-                if info_integer.signed {
-
-                    Print("    glUniform1i(uniforms.%1, %1);\n", member.name);
-
-                } else {
-
-                    Print("    glUniform1ui(uniforms.%1, %1);\n", member.name);
-
-                }
-
-            } else if member.type.type == .FLOAT {
-
-                Print("    glUniform1f(uniforms.%1, %1);\n", member.name);
-
-            } else if member.type.type == .BOOL {
-
-                Print("    glUniform1f(uniforms.%1, cast(GLfloat)%1);\n", member.name); // Can use 1f for bool
-
-            } else if member.type.type == .ENUM {
-
-                info_enum := cast(*Type_Info_Enum)member.type;
-
-                if info_enum.internal_type.signed {
-
-                    Print("    glUniform1i(uniforms.%1, %1);\n", info_enum.name);
-
-                } else {
-
-                    Print("    glUniform1ui(uniforms.%1, %1);\n", info_enum.name);
-
-                }
-
-            } else if member.type.type == .STRUCT {
-
-                handle_member_struct :: (builder : *String_Builder, member_name : string, member : Type_Info_Struct_Member) {
-                    info_struct := cast(*Type_Info_Struct)member.type;
-
-                    if info_struct == type_info(Vector2) {
-
-                        Print("    glUniform2f(uniforms.%1, %1.x, %1.y);\n", member_name);
-
-                    } else if info_struct == type_info(Vector3) {
-
-                        Print("    glUniform3f(uniforms.%1, %1.x, %1.y, %1.z);\n", member_name);
-
-                    } else if info_struct == type_info(Vector4) {
-
-                        Print("    glUniform4f(uniforms.%1, %1.x, %1.y, %1.z, %1.w);\n", member_name);
-
-                    } else if info_struct == type_info(Matrix4) {
-
-                        Print("    glUniformMatrix4fv(uniforms.%1, 1, true, *%1._11);\n", member_name);
-
-                    } else {
-
-                        // Recurse
-                        for member : info_struct.members {
-                            ext_name := ifx member.flags & .USING then "" else member.name;
-                            use_name := ifx member_name then tprint("%1.%2", member_name, ext_name) else ext_name;
-                            handle_member_struct(builder, use_name, member);
-                        }
-
-                        //compiler_report(tprint("Unhandled struct '%'\n", info_struct.name));
-
-                    }
-                }
-
-                info_struct := cast(*Type_Info_Struct)member.type;
-                handle_member_struct(builder, member.name, member);
-
-            } else {
-
-                compiler_report(tprint("Unhandled type '%'\n", member.type.type));
-
-            }
-        }
-    }
-
-    info := type_info(T);
-
-    // We can't overload a set_uniforms function because of this compile error:
-    //
-    //   Error: Attempt to add an overload of this procedure, but it has already been sealed,
-    //   so no further overloads can be added. Any overloads of a single procedure must be added
-    //   during the same source code parsing phase. If you want to generate procedures via #insert
-    //   or a metaprogram, you have to add all overloads of a procedure at the same time.
-    //
-    Print("set_uniforms_%1 :: (uniforms : %1_Uniforms, using values : %1) {\n", info.name);
-    for member : info.members {
-        handle_member(*builder, member);
->>>>>>> ee56e76b
-    }
-    return true;
-}
-
-generate_uniforms_struct :: ($T : Type) -> string {
-    handle_member :: (builder : *String_Builder, member : Type_Info_Struct_Member) {
-        if skip_member(member) return;
-
-        if member.flags & .USING {
-            for using_member : (cast(*Type_Info_Struct)member.type).members {
-                handle_member(builder, using_member); // Recursive case
-            }
-        } else {
-            print_to_builder(builder, "    % : GLint = -1;\n", member.name); // Base case
-        }
-    }
-
-    info := type_info(T);
-
-    builder : String_Builder;
-    print_to_builder(*builder, "%_Uniforms :: struct {\n", info.name);
-    for member : info.members {
-        handle_member(*builder, member);
-    }
-    print_to_builder(*builder, "}\n");
-
-    return builder_to_string(*builder);
+// @TODO Use GLSL Interface Blocks for transforms and other data global to most shaders
+// @TODO Use type variants like Shader_Id :: #type,isa GLuint
+// @TODO Add checking (verify all the _loc variables are not -1, verify glIsProgram etc)
+// @TODO Add a RenderState struct to capture pipeline state: Culling, Blending, DepthTest, LineWidth...
+
+// nocommit Make a Shader_Uniform struct, a tagged union of all uniform types
+// nocommit We don't actually update most uniforms except the camera ones very often
+
+
+Shader :: struct {
+    program : GLuint;
+    type : Type;
+
+    //uniforms : [..]Shader_Uniform;
+
+    // Derived structs should define a uniforms variable with GLint members, or an auto-generated _Uniforms struct
+    //uniforms : struct { ... };
+}
+
+/*
+// nocommit s/any/uniform_value/
+// nocommit print loc in all errors/asserts
+set_shader_uniform :: (shader : Shader, uniform_name : *u8, any : Any, loc := #caller_location) {
+
+    name_string := to_string(uniform_name);
+
+    uniform : Shader_Uniform;
+    for * shader.uniforms {
+        if to_string(it.name) == name_string {
+            uniform = it.*;
+            break;
+        }
+    }
+    assert(uniform.location != -1);
+
+    AssertArray :: ($element_type_tag : Type_Info_Tag, $count : s64) #expand {
+        assert(any.type.type == .ARRAY);
+        assert((cast(*Type_Info_Array)any.type).element_type.type == element_type_tag);
+        assert((cast(*Type_Info_Array)any.type).array_count == count);
+    }
+
+    if #complete uniform.type == {
+
+    case .Int1;
+        assert(any.type.type == .INTEGER || any.type.type == .BOOL);
+        glUniform1i(location, cast(GLint)any.value_pointer.*);
+
+    case .Int2;
+        AssertArray(.INTEGER, 2);
+        int2 := cast(*GLint)any.value_pointer;
+        glUniform2i(location, int2[0], int2[1]);
+
+    case .Int3;
+        AssertArray(.INTEGER, 3);
+        int3 := cast(*GLint)any.value_pointer;
+        glUniform3i(location, int3[0], int3[1], int3[2]);
+
+    case .Int4;
+        AssertArray(.INTEGER, 4);
+        int4 := cast(*GLint)any.value_pointer;
+        glUniform4i(location, int4[0], int4[1], int4[2], int4[3]);
+
+
+
+    case .UInt1;
+        assert(any.type.type == .INTEGER || any.type.type == .BOOL);
+        glUniform1ui(location, cast(GLuint)any.value_pointer.*);
+
+    case .UInt2;
+        AssertArray(.INTEGER, 2);
+        uint2 := cast(*GLuint)any.value_pointer;
+        glUniform2ui(location, uint2[0], uint2[1]);
+
+    case .UInt3;
+        AssertArray(.INTEGER, 3);
+        uint3 := cast(*GLuint)any.value_pointer;
+        glUniform3ui(location, uint3[0], uint3[1], uint3[2]);
+
+    case .UInt4;
+        AssertArray(.INTEGER, 4);
+        uint4 := cast(*GLuint)any.value_pointer;
+        glUniform4ui(location, uint4[0], uint4[1], uint4[2], uint4[3]);
+
+
+
+    case .Float1;
+        assert(any.type.type == .FLOAT || any.type.type == .BOOL);
+        glUniform1f(location, cast(GLfloat)any.value_pointer.*);
+
+    case .Float2;
+        AssertArray(.FLOAT, 2);
+        glUniform2f(location, uniform.float2[0], uniform.float2[1]);
+
+    case .Float3;
+        AssertArray(.FLOAT, 3);
+        glUniform3f(location, uniform.float3[0], uniform.float3[1], uniform.float3[2]);
+
+    case .Float4;
+        AssertArray(.FLOAT, 4);
+        glUniform4f(location, uniform.float4[0], uniform.float4[1], uniform.float4[2], uniform.float4[3]);
+
+
+
+    case .Matrix2;
+        assert(any.type == type_info(Matrix2));
+        glUniformMatrix2fv(location, 1, true, *(cast(*Matrix2)any.value_pointer.*)._11);
+
+    case .Matrix3;
+        assert(any.type == type_info(Matrix3));
+        glUniformMatrix3fv(location, 1, true, *(cast(*Matrix3)any.value_pointer.*)._11);
+
+    case .Matrix4;
+        assert(any.type == type_info(Matrix4));
+        glUniformMatrix4fv(location, 1, true, *(cast(*Matrix4)any.value_pointer.*)._11);
+    }
+}
+
+cache_uniform :: (using shader : *Shader, name : *u8, kind : Shader_Uniform.Kind, loc := #caller_location) {
+    name_string := to_string(name);
+    for *uniform : uniforms {
+        if to_string(uniform.name) == name_string {
+            print("nocommit Error at %:%:%: already cached uniform '%' at index %\n", loc.fully_pathed_filename, loc.line_number, loc.character_number, name_string, it_index);
+            assert(false);
+        }
+    }
+
+    uniform : *Shader_Uniform = array_add(*uniforms);
+    uniform.kind = kind;
+    uniform.name = name;
+    uniform.location = glGetUniformLocation(program, name);
+}
+
+Shader_Uniform :: struct {
+
+    Kind :: enum {
+        Int1; // This can be used for bool
+        Int2;
+        Int3;
+        Int4;
+
+        UInt1; // This can be used for bool
+        UInt2;
+        UInt3;
+        UInt4;
+
+        Float1; // This can be used for bool
+        Float2;
+        Float3;
+        Float4;
+
+        Matrix2;
+        Matrix3;
+        Matrix4;
+    }
+
+    kind : Kind;
+    name : *u8; // Can also be a nested name or array e.g., "my_struct.member_array[3].member_scalar";
+    location : GLint = -1;
+}
+
+//Shader_Triangles :: struct {
+//    using #as base : Shader;
+//    type = Shader_Point_Normal_Vectors;
+//
+//    uniforms : struct {
+//        wave : GLuint;
+//        using render_transforms : Render_Transforms_Uniforms;
+//        normal_style : Normal_Style_Uniforms; @UseNameAsPrefix
+//        clip_sphere : Clip_Sphere_Uniforms;
+//        clip_range : [3]Clip_Range_Uniforms;
+//    }
+//}
+*/
+
+Shader_Point_Normal_Vectors :: struct {
+    using #as base : Shader;
+    type = Shader_Point_Normal_Vectors;
+
+    uniforms : struct {
+        using render_transforms : Render_Transforms_Uniforms;
+        normal_style : Normal_Style_Uniforms; @UseNameAsPrefix
+        clip_sphere : Clip_Sphere_Uniforms;
+        clip_range : [3]Clip_Range_Uniforms;
+    };
+}
+
+Shader_Segment_Normal_Vectors :: struct {
+    using #as base : Shader;
+    type = Shader_Segment_Normal_Vectors;
+
+    uniforms : struct {
+        using render_transforms : Render_Transforms_Uniforms;
+        normal_style : Normal_Style_Uniforms; @UseNameAsPrefix
+        clip_sphere : Clip_Sphere_Uniforms;
+        clip_range : [3]Clip_Range_Uniforms;
+    };
+}
+
+Shader_Triangle_Normal_Vectors :: struct {
+    using #as base : Shader;
+    type = Shader_Triangle_Normal_Vectors;
+
+    uniforms : struct {
+        using render_transforms : Render_Transforms_Uniforms;
+        normal_style : Normal_Style_Uniforms; @UseNameAsPrefix
+        clip_sphere : Clip_Sphere_Uniforms;
+        clip_range : [3]Clip_Range_Uniforms;
+    };
+}
+
+Render_Transforms :: struct {
+    world_from_model : Matrix4;  @Uniform
+    view_from_world : Matrix4;   @Uniform
+    clip_from_view : Matrix4;    @Uniform
+}
+
+make_render_transforms :: (world_from_model : Matrix4) -> Render_Transforms {
+    result : Render_Transforms;
+    result.world_from_model = world_from_model;
+    result.view_from_world = make_look_at_matrix(app.camera);
+    result.clip_from_view = make_orthographic_projection_matrix(app.camera);
+    return result;
+}
+
+#insert #run generate_uniforms_struct(Clip_Range);
+#insert #run generate_uniforms_struct(Clip_Sphere);
+#insert #run generate_uniforms_struct(Normal_Style);
+#insert #run generate_uniforms_struct(Render_Transforms);
+#insert #run generate_uniforms_struct(Triangle_Style);
+
+#insert #run generate_uniforms_set_procedure(Clip_Range);
+#insert #run generate_uniforms_set_procedure(Clip_Sphere);
+#insert #run generate_uniforms_set_procedure(Normal_Style);
+#insert #run generate_uniforms_set_procedure(Render_Transforms);
+#insert #run generate_uniforms_set_procedure(Triangle_Style);
+
+// :CacheUniformLocationsWithCodeNotReflection
+//#insert #run generate_uniforms_cache_locations_procedure();
+
+#scope_file
+
+skip_member :: (member : Type_Info_Struct_Member) -> bool {
+    for note : member.notes {
+        if note == "Uniform" return false;
+    }
+    return true;
+}
+
+generate_uniforms_set_procedure :: ($T : Type) -> string {
+    builder : String_Builder;
+
+    handle_member :: (builder : *String_Builder, member : Type_Info_Struct_Member) {
+
+        Print :: (format_string : string, args : ..Any) #expand {
+            print_to_builder(`builder, format_string, ..args);
+        } @PrintLike
+
+        if skip_member(member) return;
+
+        if member.flags & .USING {
+
+            for using_member : (cast(*Type_Info_Struct)member.type).members {
+                handle_member(builder, using_member);
+            }
+
+        } else {
+
+            if member.type.type == .INTEGER {
+
+                info_integer := cast(*Type_Info_Integer)member.type;
+
+                if info_integer.signed {
+
+                    Print("    glUniform1i(uniforms.%1, %1);\n", member.name);
+
+                } else {
+
+                    Print("    glUniform1ui(uniforms.%1, %1);\n", member.name);
+
+                }
+
+            } else if member.type.type == .FLOAT {
+
+                Print("    glUniform1f(uniforms.%1, %1);\n", member.name);
+
+            } else if member.type.type == .BOOL {
+
+                Print("    glUniform1f(uniforms.%1, cast(GLfloat)%1);\n", member.name); // Can use 1f for bool
+
+            } else if member.type.type == .ENUM {
+
+                info_enum := cast(*Type_Info_Enum)member.type;
+
+                if info_enum.internal_type.signed {
+
+                    Print("    glUniform1i(uniforms.%1, %1);\n", info_enum.name);
+
+                } else {
+
+                    Print("    glUniform1ui(uniforms.%1, %1);\n", info_enum.name);
+
+                }
+
+            } else if member.type.type == .STRUCT {
+
+                handle_member_struct :: (builder : *String_Builder, member_name : string, member : Type_Info_Struct_Member) {
+                    info_struct := cast(*Type_Info_Struct)member.type;
+
+                    if info_struct == type_info(Vector2) {
+
+                        Print("    glUniform2f(uniforms.%1, %1.x, %1.y);\n", member_name);
+
+                    } else if info_struct == type_info(Vector3) {
+
+                        Print("    glUniform3f(uniforms.%1, %1.x, %1.y, %1.z);\n", member_name);
+
+                    } else if info_struct == type_info(Vector4) {
+
+                        Print("    glUniform4f(uniforms.%1, %1.x, %1.y, %1.z, %1.w);\n", member_name);
+
+                    } else if info_struct == type_info(Matrix4) {
+
+                        Print("    glUniformMatrix4fv(uniforms.%1, 1, true, *%1._11);\n", member_name);
+
+                    } else {
+
+                        // Recurse
+                        for member : info_struct.members {
+                            ext_name := ifx member.flags & .USING then "" else member.name;
+                            use_name := ifx member_name then tprint("%1.%2", member_name, ext_name) else ext_name;
+                            handle_member_struct(builder, use_name, member);
+                        }
+
+                        //compiler_report(tprint("Unhandled struct '%'\n", info_struct.name));
+
+                    }
+                }
+
+                info_struct := cast(*Type_Info_Struct)member.type;
+                handle_member_struct(builder, member.name, member);
+
+            } else {
+
+                compiler_report(tprint("Unhandled type '%'\n", member.type.type));
+
+            }
+        }
+    }
+    return true;
+}
+
+generate_uniforms_struct :: ($T : Type) -> string {
+    handle_member :: (builder : *String_Builder, member : Type_Info_Struct_Member) {
+        if skip_member(member) return;
+
+        if member.flags & .USING {
+            for using_member : (cast(*Type_Info_Struct)member.type).members {
+                handle_member(builder, using_member); // Recursive case
+            }
+        } else {
+            print_to_builder(builder, "    % : GLint = -1;\n", member.name); // Base case
+        }
+    }
+
+    info := type_info(T);
+
+    builder : String_Builder;
+    print_to_builder(*builder, "%_Uniforms :: struct {\n", info.name);
+    for member : info.members {
+        handle_member(*builder, member);
+    }
+    print_to_builder(*builder, "}\n");
+
+    return builder_to_string(*builder);
 }