--- conflicted
+++ resolved
@@ -520,11 +520,7 @@
     glUniform4f(glGetUniformLocation(program, "edges_color"), triangle_style.edge_style.color.x, triangle_style.edge_style.color.y, triangle_style.edge_style.color.z, triangle_style.edge_style.color.w);
     glUniform1f(glGetUniformLocation(program, "edges_width"), ifx used_edges_visible then used_edges_width else 0);
 
-<<<<<<< HEAD
     glUniform2f(glGetUniformLocation(program, "window_size"), cast(float)app.window_size.width, cast(float)app.window_size.height);
-=======
-    glUniform2f(glGetUniformLocation(program, "window_size"), xx app.window_size.width, xx app.window_size.height);
->>>>>>> ee56e76b
 
     // nocommit Remove this
     last_polygon_mode: [2]GLuint;
@@ -595,10 +591,7 @@
 
     // assert(glCheckFramebufferStatus(GL_FRAMEBUFFER) == GL_FRAMEBUFFER_COMPLETE);
 
-<<<<<<< HEAD
-=======
-    glViewport(0, 0, xx app.window_size.width, xx app.window_size.height);
->>>>>>> ee56e76b
+    //glViewport(0, 0, xx app.window_size.width, xx app.window_size.height);
 
     // Geometry Pass: (positions, normals, albedo, depth?)
     glBindFramebuffer(GL_FRAMEBUFFER, app.gbuffer_framebuffer);
@@ -645,11 +638,7 @@
     //glBindFramebuffer(GL_FRAMEBUFFER, 0);
 
     // glUseProgram(app.background_program);
-<<<<<<< HEAD
     // x, y, z : float = cast(float)app.window_size.width, cast(float)app.window_size.height, 1.;
-=======
-    // x, y, z : float = xx app.window_size.width, xx app.window_size.height, 1.;
->>>>>>> ee56e76b
     // glUniform3f(glGetUniformLocation(app.background_program, "iResolution"), x, y, z);
     // glUniform1f(glGetUniformLocation(app.background_program, "iTime"), xx ImGui.GetTime());
     // glBindVertexArray(app.quad_vao);
@@ -781,11 +770,7 @@
             glDisable(GL_DEPTH_TEST);
             defer glEnable(GL_DEPTH_TEST);
             glUseProgram(app.background_program);
-<<<<<<< HEAD
             x, y, z : float = cast(float)app.window_size.width, cast(float)app.window_size.height, 1.;
-=======
-            x, y, z : float = xx app.window_size.width, xx app.window_size.height, 1.;
->>>>>>> ee56e76b
             glUniform3f(glGetUniformLocation(app.background_program, "iResolution"), x, y, z);
             glUniform1f(glGetUniformLocation(app.background_program, "iTime"), xx ImGui.GetTime());
             glBindVertexArray(app.background_vao);
