--- conflicted
+++ resolved
@@ -153,7 +153,11 @@
         ImGui.PushFont(app.font_set.normal);
 
         // The selection should only be visible if the Select tool is visible in the UI.  We do this so that the keybinds that add stuff to the geometry selection can be used to add items to the item selection when not in selection mode
-        app.select_tool.entity.display_info.is_visible = false; // @Cleanup :CleanupSelectTool
+        app.select_tool.entity.display_info.is_visible = false;
+
+        glViewport(0, 0, xx io().DisplaySize.x, xx io().DisplaySize.y);
+        glEnable(GL_DEPTH_TEST);
+        glClear(GL_DEPTH_BUFFER_BIT | GL_COLOR_BUFFER_BIT);
 
         // @FIXME: move to after glClear etc so that we can do immediate mode viz in these functions?
         show_menu_bar_ui();
@@ -307,11 +311,6 @@
 
                     app.window_size.width  = event.window.data1;
                     app.window_size.height = event.window.data2;
-<<<<<<< HEAD
-=======
-
-                    resize_textures();
->>>>>>> 5747a9b0
                 }
 
                 if event.window.event == SDL_WINDOWEVENT_MAXIMIZED {
