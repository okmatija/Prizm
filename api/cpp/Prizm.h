--- conflicted
+++ resolved
@@ -125,11 +125,7 @@
 //
 // Writes OBJ files and Prizm-specific extensions.
 //
-<<<<<<< HEAD
-// See the documentation() function for a demo of the API, athough it should be self-explanatory.
-=======
 // See the Prizm::documentation() function for a demo of the API, although it should be self-explanatory.
->>>>>>> 5747a9b0
 //
 // The following page was the reference for the OBJ format: http://paulbourke.net/dataformats/obj/
 // (not everything on that page is implemented). Note Prizm-specific extensions are designed so that
